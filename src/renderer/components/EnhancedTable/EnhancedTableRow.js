--- conflicted
+++ resolved
@@ -4,15 +4,8 @@
 import { Renderer } from '@k8slens/extensions';
 import { layout } from '../styles';
 import { AdditionalInfoRows } from './AdditionalInfoRows';
-<<<<<<< HEAD
-import {
-  TriStateCheckbox,
-  checkValues,
-} from '../TriStateCheckbox/TriStateCheckbox';
-=======
 import { connectionStatuses } from '../../../strings';
 import { EXTENDED_CLOUD_EVENTS } from '../../../common/ExtendedCloud';
->>>>>>> b38402bc
 
 const { Icon } = Renderer.Component;
 
@@ -82,16 +75,6 @@
   fontSize: 'calc(var(--font-size) * 1.5)',
 };
 
-<<<<<<< HEAD
-const checkboxesStateObj = (extCloud) => {
-  return extCloud.namespaces.reduce((acc, namespace) => {
-    acc[namespace.name] = false;
-    return acc;
-  }, {});
-};
-
-export const EnhancedTableRow = ({ row, withCheckboxes }) => {
-=======
 const colorGreen = {
   color: 'var(--colorSuccess)',
 };
@@ -117,7 +100,6 @@
 };
 
 export const EnhancedTableRow = ({ extendedCloud }) => {
->>>>>>> b38402bc
   const [isOpenFirstLevel, setIsOpenFirstLevel] = useState(false);
   const [actualNamespaces, setActualNamespaces] = useState(
     extendedCloud.namespaces
@@ -125,12 +107,6 @@
   const [openedSecondLevelListIndex, setOpenedSecondLevelListIndex] = useState(
     []
   );
-<<<<<<< HEAD
-  // @type {object} checkboxes state
-  const [сheckboxesState, setCheckboxesState] = useState({
-    parent: false,
-    children: checkboxesStateObj(row),
-=======
   const updateNamespaces = (updatedRow) => {
     if (updatedRow) {
       setActualNamespaces(updatedRow.namespaces);
@@ -147,7 +123,6 @@
         updateNamespaces
       );
     };
->>>>>>> b38402bc
   });
 
   const setOpenedList = (index) => {
@@ -160,75 +135,8 @@
     }
   };
 
-<<<<<<< HEAD
-  // set parent checkbox state based on changes of children checkboxes
-  const setParentCheckboxState = (children) => {
-    const childrenCheckboxes = Object.values(children);
-
-    if (
-      childrenCheckboxes.every((el) => el === false) ||
-      childrenCheckboxes.every((el) => el === true)
-    ) {
-      return childrenCheckboxes[0];
-    }
-    if (childrenCheckboxes.some((el) => el === false)) {
-      return true;
-    }
-    return сheckboxesState.parent;
-  };
-
-  const getNewChildren = (parentCheckedStatus) => {
-    const newChildren = { ...сheckboxesState.children };
-
-    Object.keys(сheckboxesState.children).forEach((name) => {
-      newChildren[name] = parentCheckedStatus;
-    });
-    return newChildren;
-  };
-
-  const onChangeHandler = (name) => {
-    if (!name) {
-      setCheckboxesState({
-        parent: !сheckboxesState.parent,
-        children: getNewChildren(!сheckboxesState.parent),
-      });
-    } else {
-      const newChildren = { ...сheckboxesState.children };
-      newChildren[name] = !сheckboxesState.children[name];
-
-      setCheckboxesState({
-        children: newChildren,
-        parent: setParentCheckboxState(newChildren),
-      });
-    }
-  };
-
-  const parentCheckboxValue = () => {
-    const childrenCheckboxes = Object.values(сheckboxesState.children);
-
-    if (
-      сheckboxesState.parent &&
-      childrenCheckboxes.some((el) => el === false) &&
-      childrenCheckboxes.some((el) => el === true)
-    ) {
-      return checkValues.MIXED;
-    }
-    if (сheckboxesState.parent) {
-      return checkValues.CHECKED;
-    } else {
-      return checkValues.UNCHECKED;
-    }
-  };
-
-  const childrenCheckboxValue = (name) => {
-    return сheckboxesState.children[name]
-      ? checkValues.CHECKED
-      : checkValues.UNCHECKED;
-  };
-=======
   const isCloudConnected = extendedCloud.cloud.isConnected();
   const { cloudStatus, namespaceStatus } = getStatus(isCloudConnected);
->>>>>>> b38402bc
 
   return (
     <>
@@ -244,23 +152,12 @@
               <Icon material="chevron_right" style={expandIconStyles} />
             )}
           </EnhCollapseBtn>
-<<<<<<< HEAD
-          {withCheckboxes && (
-            <TriStateCheckbox
-              label={row.cloud.name}
-              onChange={() => onChangeHandler()}
-              value={parentCheckboxValue()}
-            />
-          )}
-          {!withCheckboxes && row.cloud.name}
-=======
           {extendedCloud.cloud.name}
         </EnhTableRowCell>
         <EnhTableRowCell>{extendedCloud.cloud.cloudUrl}</EnhTableRowCell>
         <EnhTableRowCell>{extendedCloud.cloud.username}</EnhTableRowCell>
         <EnhTableRowCell style={isCloudConnected ? colorGreen : colorRed}>
           {cloudStatus}
->>>>>>> b38402bc
         </EnhTableRowCell>
         <EnhTableRowCell isRightAligned>
           <EnhMoreButton>
@@ -309,10 +206,5 @@
 };
 
 EnhancedTableRow.propTypes = {
-<<<<<<< HEAD
-  row: PropTypes.object.isRequired,
-  withCheckboxes: PropTypes.bool.isRequired,
-=======
   extendedCloud: PropTypes.object.isRequired,
->>>>>>> b38402bc
 };